# coding=utf-8
from __future__ import division

from collections import namedtuple
from ctypes import POINTER
from dataclasses import dataclass
from typing import Tuple


@dataclass
class DoneRewardInfo:
    done: bool
    done_why: str
    done_code: str
    reward: float


import gym
import yaml
from gym import spaces
from gym.utils import seeding

from .collision import *
# Objects utility code
from .objects import WorldObj, DuckieObj, TrafficLightObj, DuckiebotObj
# Graphics utility code
from .objmesh import *
# Randomization code
from .randomization import Randomizer

# Rendering window size
WINDOW_WIDTH = 800
WINDOW_HEIGHT = 600

# Camera image size
DEFAULT_CAMERA_WIDTH = 640
DEFAULT_CAMERA_HEIGHT = 480

# Blue sky horizon color
BLUE_SKY_COLOR = np.array([0.45, 0.82, 1])

# Color meant to approximate interior walls
WALL_COLOR = np.array([0.64, 0.71, 0.28])

# Ground/floor color
GROUND_COLOR = np.array([0.15, 0.15, 0.15])

# Angle at which the camera is pitched downwards
CAMERA_ANGLE = 20

# Camera field of view angle in the Y direction
# Note: robot uses Raspberri Pi camera module V1.3
# https://www.raspberrypi.org/documentation/hardware/camera/README.md
CAMERA_FOV_Y = 42

# Distance from camera to floor (10.8cm)
CAMERA_FLOOR_DIST = 0.108

# Forward distance between the camera (at the front)
# and the center of rotation (6.6cm)
CAMERA_FORWARD_DIST = 0.066

# Distance (diameter) between the center of the robot wheels (10.2cm)
WHEEL_DIST = 0.102

# Total robot width at wheel base, used for collision detection
# Note: the actual robot width is 13cm, but we add a litte bit of buffer
#       to faciliate sim-to-real transfer.
ROBOT_WIDTH = 0.13  + 0.02

# Total robot length
# Note: the center of rotation (between the wheels) is not at the
#       geometric center see CAMERA_FORWARD_DIST
ROBOT_LENGTH = 0.18

# Height of the robot, used for scaling
ROBOT_HEIGHT = 0.12

# Safety radius multiplier
SAFETY_RAD_MULT = 1.8

# Robot safety circle radius
AGENT_SAFETY_RAD = (max(ROBOT_LENGTH, ROBOT_WIDTH) / 2) * SAFETY_RAD_MULT

# Minimum distance spawn position needs to be from all objects
MIN_SPAWN_OBJ_DIST = 0.25

# Road tile dimensions (2ft x 2ft, 61cm wide)
# self.road_tile_size = 0.61

# Maximum forward robot speed in meters/second
<<<<<<< HEAD
DEFAULT_ROBOT_SPEED = 1.2
#1.2 m/s is approx 2 tiles / second - it's really very fast
=======
DEFAULT_ROBOT_SPEED = 1.20
# approx 2 tiles/second
>>>>>>> dcf8dd39

DEFAULT_FRAMERATE = 30

DEFAULT_MAX_STEPS = 1500

DEFAULT_MAP_NAME = 'udem1'

DEFAULT_FRAME_SKIP = 1

DEFAULT_ACCEPT_START_ANGLE_DEG = 60

REWARD_INVALID_POSE = -1000

MAX_SPAWN_ATTEMPTS = 5000

LanePosition0 = namedtuple('LanePosition', 'dist dot_dir angle_deg angle_rad')


class LanePosition(LanePosition0):

    def as_json_dict(self):
        """ Serialization-friendly format. """
        return dict(dist=self.dist,
                    dot_dir=self.dot_dir,
                    angle_deg=self.angle_deg,
                    angle_rad=self.angle_rad)


class NotInLane(Exception):
    ''' Raised when the Duckiebot is not in a lane. '''
    pass


class Simulator(gym.Env):
    """
    Simple road simulator to test RL training.
    Draws a road with turns using OpenGL, and simulates
    basic differential-drive dynamics.
    """

    metadata = {
        'render.modes': ['human', 'rgb_array', 'app'],
        'video.frames_per_second': 30
    }

    cur_pos: np.ndarray
    cam_offset: np.ndarray
    road_tile_size: float

    def __init__(
            self,
            map_name=DEFAULT_MAP_NAME,
            max_steps=DEFAULT_MAX_STEPS,
            draw_curve=False,
            draw_bbox=False,
            domain_rand=True,
            frame_rate=DEFAULT_FRAMERATE,
            frame_skip=DEFAULT_FRAME_SKIP,
            camera_width=DEFAULT_CAMERA_WIDTH,
            camera_height=DEFAULT_CAMERA_HEIGHT,
            robot_speed=DEFAULT_ROBOT_SPEED,
            accept_start_angle_deg=DEFAULT_ACCEPT_START_ANGLE_DEG,
            full_transparency=False,
            user_tile_start=None,
            seed=None,
            distortion=False,
    ):
        """

        :param map_name:
        :param max_steps:
        :param draw_curve:
        :param draw_bbox:
        :param domain_rand:
        :param frame_rate:
        :param frame_skip:
        :param camera_width:
        :param camera_height:
        :param robot_speed:
        :param accept_start_angle_deg:
        :param full_transparency:
        :param user_tile_start: If None, sample randomly. Otherwise (i,j). Overrides map start tile
        :param seed:
        """
        # first initialize the RNG
        self.seed_value = seed
        self.seed(seed=self.seed_value)

        # If true, then we publish all transparency information
        self.full_transparency = full_transparency

        # Map name, set in _load_map()
        self.map_name = None

        # Full map file path, set in _load_map()
        self.map_file_path = None

        # The parsed content of the map_file
        self.map_data = None

        # Maximum number of steps per episode
        self.max_steps = max_steps

        # Flag to draw the road curve
        self.draw_curve = draw_curve

        # Flag to draw bounding boxes
        self.draw_bbox = draw_bbox

        # Flag to enable/disable domain randomization
        self.domain_rand = domain_rand
        if self.domain_rand:
            self.randomizer = Randomizer()

        # Frame rate to run at
        self.frame_rate = frame_rate
        self.delta_time = 1.0 / self.frame_rate

        # Number of frames to skip per action
        self.frame_skip = frame_skip

        # Produce graphical output
        self.graphics = True

        # Two-tuple of wheel torques, each in the range [-1, 1]
        self.action_space = spaces.Box(
                low=-1,
                high=1,
                shape=(2,),
                dtype=np.float32
        )

        self.camera_width = camera_width
        self.camera_height = camera_height

        self.robot_speed = robot_speed
        # We observe an RGB image with pixels in [0, 255]
        # Note: the pixels are in uint8 format because this is more compact
        # than float32 if sent over the network or stored in a dataset
        self.observation_space = spaces.Box(
                low=0,
                high=255,
                shape=(self.camera_height, self.camera_width, 3),
                dtype=np.uint8
        )

        self.reward_range = (-1000, 1000)

        # Window for displaying the environment to humans
        self.window = None

        import pyglet
        # Invisible window to render into (shadow OpenGL context)
        self.shadow_window = pyglet.window.Window(width=1, height=1, visible=False)

        # For displaying text
        self.text_label = pyglet.text.Label(
                font_name="Arial",
                font_size=14,
                x=5,
                y=WINDOW_HEIGHT - 19
        )

        # Create a frame buffer object for the observation
        self.multi_fbo, self.final_fbo = create_frame_buffers(
                self.camera_width,
                self.camera_height,
                4
        )

        # Array to render the image into (for observation rendering)
        self.img_array = np.zeros(shape=self.observation_space.shape, dtype=np.uint8)

        # Create a frame buffer object for human rendering
        self.multi_fbo_human, self.final_fbo_human = create_frame_buffers(
                WINDOW_WIDTH,
                WINDOW_HEIGHT,
                4
        )

        # Array to render the image into (for human rendering)
        self.img_array_human = np.zeros(shape=(WINDOW_HEIGHT, WINDOW_WIDTH, 3), dtype=np.uint8)

        

        # allowed angle in lane for starting position
        self.accept_start_angle_deg = accept_start_angle_deg

        # Load the map
        self._load_map(map_name)

        # Distortion params, if so, load the library, only if not bbox mode
        self.distortion = distortion and not draw_bbox
        if not draw_bbox and distortion:
            if distortion:
                from .distortion import Distortion
                self.camera_model = Distortion()

        # Used by the UndistortWrapper, always initialized to False
        self.undistort = False

        # Start tile
        self.user_tile_start = user_tile_start

        # Initialize the state
        self.reset()

        self.last_action = np.array([0, 0])
        self.wheelVels = np.array([0, 0])
        
    def _init_vlists(self):
        import pyglet
        # Create the vertex list for our road quad
        # Note: the vertices are centered around the origin so we can easily
        # rotate the tiles about their center
        half_size = self.road_tile_size / 2
        verts = [
            -half_size, 0.0, -half_size,
            half_size, 0.0, -half_size,
            half_size, 0.0, half_size,
            -half_size, 0.0, half_size
        ]
        texCoords = [
            1.0, 0.0,
            0.0, 0.0,
            0.0, 1.0,
            1.0, 1.0
        ]
        self.road_vlist = pyglet.graphics.vertex_list(4, ('v3f', verts), ('t2f', texCoords))

        # Create the vertex list for the ground quad
        verts = [
            -1, -0.8, 1,
            -1, -0.8, -1,
            1, -0.8, -1,
            1, -0.8, 1
        ]
        self.ground_vlist = pyglet.graphics.vertex_list(4, ('v3f', verts))

    def reset(self):
        """
        Reset the simulation at the start of a new episode
        This also randomizes many environment parameters (domain randomization)
        """

        # Step count since episode start
        self.step_count = 0
        self.timestamp = 0.0

        # Robot's current speed
        self.speed = 0

        if self.domain_rand:
            self.randomization_settings = self.randomizer.randomize()

        # Horizon color
        # Note: we explicitly sample white and grey/black because
        # these colors are easily confused for road and lane markings
        if self.domain_rand:
            horz_mode = self.randomization_settings['horz_mode']
            if horz_mode == 0:
                self.horizon_color = self._perturb(BLUE_SKY_COLOR)
            elif horz_mode == 1:
                self.horizon_color = self._perturb(WALL_COLOR)
            elif horz_mode == 2:
                self.horizon_color = self._perturb([0.15, 0.15, 0.15], 0.4)
            elif horz_mode == 3:
                self.horizon_color = self._perturb([0.9, 0.9, 0.9], 0.4)
        else:
            self.horizon_color = BLUE_SKY_COLOR

        # Setup some basic lighting with a far away sun
        if self.domain_rand:
            light_pos = self.randomization_settings['light_pos']
        else:
            light_pos = [-40, 200, 100]

        ambient = self._perturb([0.50, 0.50, 0.50], 0.3)
        # XXX: diffuse is not used?
        diffuse = self._perturb([0.70, 0.70, 0.70], 0.3)
        from pyglet import gl
        gl.glLightfv(gl.GL_LIGHT0, gl.GL_POSITION, (gl.GLfloat * 4)(*light_pos))
        gl.glLightfv(gl.GL_LIGHT0, gl.GL_AMBIENT, (gl.GLfloat * 4)(*ambient))
        gl.glLightfv(gl.GL_LIGHT0, gl.GL_DIFFUSE, (gl.GLfloat * 4)(0.5, 0.5, 0.5, 1.0))
        gl.glEnable(gl.GL_LIGHT0)
        gl.glEnable(gl.GL_LIGHTING)
        gl.glEnable(gl.GL_COLOR_MATERIAL)

        # Ground color
        self.ground_color = self._perturb(GROUND_COLOR, 0.3)

        # Distance between the robot's wheels
        self.wheel_dist = self._perturb(WHEEL_DIST)

        # Distance bewteen camera and ground
        self.cam_height = self._perturb(CAMERA_FLOOR_DIST, 0.08)

        # Angle at which the camera is rotated
        self.cam_angle = [self._perturb(CAMERA_ANGLE, 0.2), 0, 0]

        # Field of view angle of the camera
        self.cam_fov_y = self._perturb(CAMERA_FOV_Y, 0.2)

        # Camera offset for use in free camera mode
        self.cam_offset = np.array([0, 0, 0])

        # Create the vertex list for the ground/noise triangles
        # These are distractors, junk on the floor
        numTris = 12
        verts = []
        colors = []
        for _ in range(0, 3 * numTris):
            p = self.np_random.uniform(low=[-20, -0.6, -20], high=[20, -0.3, 20], size=(3,))
            c = self.np_random.uniform(low=0, high=0.9)
            c = self._perturb([c, c, c], 0.1)
            verts += [p[0], p[1], p[2]]
            colors += [c[0], c[1], c[2]]
        import pyglet
        self.tri_vlist = pyglet.graphics.vertex_list(3 * numTris, ('v3f', verts), ('c3f', colors))

        # Randomize tile parameters
        for tile in self.grid:
            rng = self.np_random if self.domain_rand else None
            # Randomize the tile texture
            tile['texture'] = Texture.get(tile['kind'], rng=rng)

            # Random tile color multiplier
            tile['color'] = self._perturb([1, 1, 1], 0.2)

        # Randomize object parameters
        for obj in self.objects:
            # Randomize the object color
            obj.color = self._perturb([1, 1, 1], 0.3)

            # Randomize whether the object is visible or not
            if obj.optional and self.domain_rand:
                obj.visible = self.np_random.randint(0, 2) == 0
            else:
                obj.visible = True

        # If the map specifies a starting tile
        if self.user_tile_start:
            logger.info('using user tile start: %s' % self.user_tile_start)
            i, j = self.user_tile_start
            tile = self._get_tile(i, j)
            if tile is None:
                msg = 'The tile specified does not exist.'
                raise Exception(msg)
            logger.debug('tile: %s' % tile)
        else:
            if self.start_tile is not None:
                tile = self.start_tile
            else:
                # Select a random drivable tile to start on
                tile_idx = self.np_random.randint(0, len(self.drivable_tiles))
                tile = self.drivable_tiles[tile_idx]

        # Keep trying to find a valid spawn position on this tile


        for _ in range(MAX_SPAWN_ATTEMPTS):
            i, j = tile['coords']

            # Choose a random position on this tile
            x = self.np_random.uniform(i, i + 1) * self.road_tile_size
            z = self.np_random.uniform(j, j + 1) * self.road_tile_size
            propose_pos = np.array([x, 0, z])

            # Choose a random direction
            propose_angle = self.np_random.uniform(0, 2 * math.pi)

            # logger.debug('Sampled %s %s angle %s' % (propose_pos[0],
            #                                          propose_pos[1],
            #                                          np.rad2deg(propose_angle)))

            # If this is too close to an object or not a valid pose, retry
            inconvenient = self._inconvenient_spawn(propose_pos)

            if inconvenient:
                # msg = 'The spawn was inconvenient.'
                # logger.warning(msg)
                continue

            invalid = not self._valid_pose(propose_pos, propose_angle, safety_factor=1.3)
            if invalid:
                # msg = 'The spawn was invalid.'
                # logger.warning(msg)
                continue

            # If the angle is too far away from the driving direction, retry
            try:
                lp = self.get_lane_pos2(propose_pos, propose_angle)
            except NotInLane:
                continue
            M = self.accept_start_angle_deg
            ok = -M < lp.angle_deg < +M
            if not ok:
                continue
            # Found a valid initial pose
            break
        else:
            msg = 'Could not find a valid starting pose after %s attempts' % MAX_SPAWN_ATTEMPTS
            raise Exception(msg)

        self.cur_pos = propose_pos
        self.cur_angle = propose_angle

        logger.info('Starting at %s %s' % (self.cur_pos, self.cur_angle))

        # Generate the first camera image
        obs = self.render_obs()

        # Return first observation
        return obs

    def _load_map(self, map_name):
        """
        Load the map layout from a YAML file
        """

        # Store the map name
        self.map_name = map_name

        # Get the full map file path
        self.map_file_path = get_file_path('maps', map_name, 'yaml')

        logger.debug('loading map file "%s"' % self.map_file_path)

        with open(self.map_file_path, 'r') as f:
            self.map_data = yaml.load(f)

        self._interpret_map(self.map_data)

    def _interpret_map(self, map_data: dict):
        if not 'tile_size' in map_data:
            msg = 'Must now include explicit tile_size in the map data.'
            raise ValueError(msg)
        self.road_tile_size = map_data['tile_size']
        self._init_vlists()

        tiles = map_data['tiles']
        assert len(tiles) > 0
        assert len(tiles[0]) > 0

        # Create the grid
        self.grid_height = len(tiles)
        self.grid_width = len(tiles[0])
        self.grid = [None] * self.grid_width * self.grid_height

        # We keep a separate list of drivable tiles
        self.drivable_tiles = []

        # For each row in the grid
        for j, row in enumerate(tiles):
            msg = "each row of tiles must have the same length"
            if len(row) != self.grid_width:
                raise Exception(msg)

            # For each tile in this row
            for i, tile in enumerate(row):
                tile = tile.strip()

                if tile == 'empty':
                    continue

                if '/' in tile:
                    kind, orient = tile.split('/')
                    kind = kind.strip(' ')
                    orient = orient.strip(' ')
                    angle = ['S', 'E', 'N', 'W'].index(orient)
                    drivable = True
                elif '4' in tile:
                    kind = '4way'
                    angle = 2
                    drivable = True
                else:
                    kind = tile
                    angle = 0
                    drivable = False

                tile = {
                    'coords': (i, j),
                    'kind': kind,
                    'angle': angle,
                    'drivable': drivable
                }

                self._set_tile(i, j, tile)

                if drivable:
                    tile['curves'] = self._get_curve(i, j)
                    self.drivable_tiles.append(tile)

        self.mesh = ObjMesh.get('duckiebot')
        self._load_objects(map_data)

        # Get the starting tile from the map, if specified
        self.start_tile = None
        if 'start_tile' in map_data:
            coords = map_data['start_tile']
            self.start_tile = self._get_tile(*coords)

    def _load_objects(self, map_data):
        # Create the objects array
        self.objects = []

        # The corners for every object, regardless if collidable or not
        self.object_corners = []

        # Arrays for checking collisions with N static objects
        # (Dynamic objects done separately)
        # (N x 2): Object position used in calculating reward
        self.collidable_centers = []

        # (N x 2 x 4): 4 corners - (x, z) - for object's boundbox
        self.collidable_corners = []

        # (N x 2 x 2): two 2D norms for each object (1 per axis of boundbox)
        self.collidable_norms = []

        # (N): Safety radius for object used in calculating reward
        self.collidable_safety_radii = []

        # For each object
        for obj_idx, desc in enumerate(map_data.get('objects', [])):
            kind = desc['kind']

            pos = desc['pos']
            x, z = pos[0:2]
            y = pos[2] if len(pos) == 3 else 0.0

            rotate = desc['rotate']
            optional = desc.get('optional', False)

            pos = self.road_tile_size * np.array((x, y, z))

            # Load the mesh
            mesh = ObjMesh.get(kind)

            if 'height' in desc:
                scale = desc['height'] / mesh.max_coords[1]
            else:
                scale = desc['scale']
            assert not ('height' in desc and 'scale' in desc), "cannot specify both height and scale"

            static = desc.get('static', True)

            obj_desc = {
                'kind': kind,
                'mesh': mesh,
                'pos': pos,
                'scale': scale,
                'y_rot': rotate,
                'optional': optional,
                'static': static,
            }

            # obj = None
            if static:
                if kind == "trafficlight":
                    obj = TrafficLightObj(obj_desc, self.domain_rand, SAFETY_RAD_MULT)
                else:
                    obj = WorldObj(obj_desc, self.domain_rand, SAFETY_RAD_MULT)
            else:
                if kind == "duckiebot":
                    obj = DuckiebotObj(obj_desc, self.domain_rand, SAFETY_RAD_MULT, WHEEL_DIST,
                                       ROBOT_WIDTH, ROBOT_LENGTH)
                elif kind == "duckie":
                    obj = DuckieObj(obj_desc, self.domain_rand, SAFETY_RAD_MULT, self.road_tile_size)
                else:
                    msg = 'I do not know what object this is: %s' % kind
                    raise Exception(msg)

            self.objects.append(obj)

            # Compute collision detection information

            # angle = rotate * (math.pi / 180)

            # Find drivable tiles object could intersect with
            possible_tiles = find_candidate_tiles(obj.obj_corners, self.road_tile_size)

            # If the object intersects with a drivable tile
            if static and kind != "trafficlight" and self._collidable_object(
                    obj.obj_corners, obj.obj_norm, possible_tiles
            ):
                self.collidable_centers.append(pos)
                self.collidable_corners.append(obj.obj_corners.T)
                self.collidable_norms.append(obj.obj_norm)
                self.collidable_safety_radii.append(obj.safety_radius)

        # If there are collidable objects
        if len(self.collidable_corners) > 0:
            self.collidable_corners = np.stack(self.collidable_corners, axis=0)
            self.collidable_norms = np.stack(self.collidable_norms, axis=0)

            # Stack doesn't do anything if there's only one object,
            # So we add an extra dimension to avoid shape errors later
            if len(self.collidable_corners.shape) == 2:
                self.collidable_corners = self.collidable_corners[np.newaxis]
                self.collidable_norms = self.collidable_norms[np.newaxis]

        self.collidable_centers = np.array(self.collidable_centers)
        self.collidable_safety_radii = np.array(self.collidable_safety_radii)

    def close(self):
        pass

    def seed(self, seed=None):
        self.np_random, _ = seeding.np_random(seed)
        return [seed]

    def _set_tile(self, i, j, tile):
        assert i >= 0 and i < self.grid_width
        assert j >= 0 and j < self.grid_height
        self.grid[j * self.grid_width + i] = tile

    def _get_tile(self, i, j):
        """
            Returns None if the duckiebot is not in a tile.
        """
        i = int(i)
        j = int(j)
        if i < 0 or i >= self.grid_width:
            return None
        if j < 0 or j >= self.grid_height:
            return None
        return self.grid[j * self.grid_width + i]

    def _perturb(self, val, scale=0.1):
        """
        Add noise to a value. This is used for domain randomization.
        """
        assert scale >= 0
        assert scale < 1

        if isinstance(val, list):
            val = np.array(val)

        if not self.domain_rand:
            return val

        if isinstance(val, np.ndarray):
            noise = self.np_random.uniform(low=1 - scale, high=1 + scale, size=val.shape)
        else:
            noise = self.np_random.uniform(low=1 - scale, high=1 + scale)

        return val * noise

    def _collidable_object(self, obj_corners, obj_norm, possible_tiles):
        """
        A function to check if an object intersects with any
        drivable tiles, which would mean our agent could run into them.
        Helps optimize collision checking with agent during runtime
        """

        if possible_tiles.shape == 0:
            return False

        drivable_tiles = []
        for c in possible_tiles:
            tile = self._get_tile(c[0], c[1])
            if tile and tile['drivable']:
                drivable_tiles.append((c[0], c[1]))

        if not drivable_tiles:
            return False

        drivable_tiles = np.array(drivable_tiles)

        # Tiles are axis aligned, so add normal vectors in bulk
        tile_norms = np.array([[1, 0], [0, 1]] * len(drivable_tiles))

        # None of the candidate tiles are drivable, don't add object
        if len(drivable_tiles) == 0:
            return False

        # Find the corners for each candidate tile
        drivable_tiles = np.array([
            tile_corners(
                    self._get_tile(pt[0], pt[1])['coords'],
                    self.road_tile_size
            ).T for pt in drivable_tiles
        ])

        # Stack doesn't do anything if there's only one object,
        # So we add an extra dimension to avoid shape errors later
        if len(tile_norms.shape) == 2:
            tile_norms = tile_norms[np.newaxis]
        else:  # Stack works as expected
            drivable_tiles = np.stack(drivable_tiles, axis=0)
            tile_norms = np.stack(tile_norms, axis=0)

        # Only add it if one of the vertices is on a drivable tile
        return intersects(obj_corners, drivable_tiles, obj_norm, tile_norms)

    def get_grid_coords(self, abs_pos):
        """
        Compute the tile indices (i,j) for a given (x,_,z) world position

        x-axis maps to increasing i indices
        z-axis maps to increasing j indices

        Note: may return coordinates outside of the grid if the
        position entered is outside of the grid.
        """

        x, _, z = abs_pos
        i = math.floor(x / self.road_tile_size)
        j = math.floor(z / self.road_tile_size)

        return int(i), int(j)

    def _get_curve(self, i, j):
        """
            Get the Bezier curve control points for a given tile
        """
        tile = self._get_tile(i, j)
        assert tile is not None

        kind = tile['kind']
        angle = tile['angle']

        # Each tile will have a unique set of control points,
        # Corresponding to each of its possible turns

        if kind.startswith('straight'):
            pts = np.array([
                [
                    [-0.20, 0, -0.50],
                    [-0.20, 0, -0.25],
                    [-0.20, 0, 0.25],
                    [-0.20, 0, 0.50],
                ],
                [
                    [0.20, 0, 0.50],
                    [0.20, 0, 0.25],
                    [0.20, 0, -0.25],
                    [0.20, 0, -0.50],
                ]
            ]) * self.road_tile_size

        elif kind == 'curve_left':
            pts = np.array([
                [
                    [-0.20, 0, -0.50],
                    [-0.20, 0, 0.00],
                    [0.00, 0, 0.20],
                    [0.50, 0, 0.20],
                ],
                [
                    [0.50, 0, -0.20],
                    [0.30, 0, -0.20],
                    [0.20, 0, -0.30],
                    [0.20, 0, -0.50],
                ]
            ]) * self.road_tile_size

        elif kind == 'curve_right':
            pts = np.array([
                [
                    [-0.20, 0, -0.50],
                    [-0.20, 0, -0.20],
                    [-0.30, 0, -0.20],
                    [-0.50, 0, -0.20],
                ],

                [
                    [-0.50, 0, 0.20],
                    [-0.30, 0, 0.20],
                    [0.30, 0, 0.00],
                    [0.20, 0, -0.50],
                ]
            ]) * self.road_tile_size

        # Hardcoded all curves for 3way intersection
        elif kind.startswith('3way'):
            pts = np.array([
                [
                    [-0.20, 0, -0.50],
                    [-0.20, 0, -0.25],
                    [-0.20, 0, 0.25],
                    [-0.20, 0, 0.50],
                ],
                [
                    [-0.20, 0, -0.50],
                    [-0.20, 0, 0.00],
                    [0.00, 0, 0.20],
                    [0.50, 0, 0.20],
                ],
                [
                    [0.20, 0, 0.50],
                    [0.20, 0, 0.25],
                    [0.20, 0, -0.25],
                    [0.20, 0, -0.50],
                ],
                [
                    [0.50, 0, -0.20],
                    [0.30, 0, -0.20],
                    [0.20, 0, -0.20],
                    [0.20, 0, -0.50],
                ],
                [
                    [0.20, 0, 0.50],
                    [0.20, 0, 0.20],
                    [0.30, 0, 0.20],
                    [0.50, 0, 0.20],
                ],
                [
                    [0.50, 0, -0.20],
                    [0.30, 0, -0.20],
                    [-0.20, 0, 0.00],
                    [-0.20, 0, 0.50],
                ],
            ]) * self.road_tile_size

        # Template for each side of 4way intersection
        elif kind.startswith('4way'):
            pts = np.array([
                [
                    [-0.20, 0, -0.50],
                    [-0.20, 0, 0.00],
                    [0.00, 0, 0.20],
                    [0.50, 0, 0.20],
                ],
                [
                    [-0.20, 0, -0.50],
                    [-0.20, 0, -0.25],
                    [-0.20, 0, 0.25],
                    [-0.20, 0, 0.50],
                ],
                [
                    [-0.20, 0, -0.50],
                    [-0.20, 0, -0.20],
                    [-0.30, 0, -0.20],
                    [-0.50, 0, -0.20],
                ]
            ]) * self.road_tile_size
        else:
            assert False, kind

        # Rotate and align each curve with its place in global frame
        if kind.startswith('4way'):
            fourway_pts = []
            # Generate all four sides' curves, 
            # with 3-points template above
            for rot in np.arange(0, 4):
                mat = gen_rot_matrix(np.array([0, 1, 0]), rot * math.pi / 2)
                pts_new = np.matmul(pts, mat)
                pts_new += np.array([(i + 0.5) * self.road_tile_size, 0, (j + 0.5) * self.road_tile_size])
                fourway_pts.append(pts_new)

            fourway_pts = np.reshape(np.array(fourway_pts), (12, 4, 3))
            return fourway_pts

        # Hardcoded each curve; just rotate and shift
        elif kind.startswith('3way'):
            threeway_pts = []
            mat = gen_rot_matrix(np.array([0, 1, 0]), angle * math.pi / 2)
            pts_new = np.matmul(pts, mat)
            pts_new += np.array([(i + 0.5) * self.road_tile_size, 0, (j + 0.5) * self.road_tile_size])
            threeway_pts.append(pts_new)

            threeway_pts = np.array(threeway_pts)
            threeway_pts = np.reshape(threeway_pts, (6, 4, 3))
            return threeway_pts

        else:
            mat = gen_rot_matrix(np.array([0, 1, 0]), angle * math.pi / 2)
            pts = np.matmul(pts, mat)
            pts += np.array([(i + 0.5) * self.road_tile_size, 0, (j + 0.5) * self.road_tile_size])

        return pts

    def get_dir_vec(self, angle=None):
        """
        Vector pointing in the direction the agent is looking
        """
        if angle == None:
            angle = self.cur_angle

        x = math.cos(angle)
        z = -math.sin(angle)
        return np.array([x, 0, z])

    def get_right_vec(self, angle=None):
        """
        Vector pointing to the right of the agent
        """
        if angle == None:
            angle = self.cur_angle

        x = math.sin(angle)
        z = math.cos(angle)
        return np.array([x, 0, z])

    def closest_curve_point(self, pos, angle=None):
        """
            Get the closest point on the curve to a given point
            Also returns the tangent at that point.

            Returns None, None if not in a lane.
        """

        i, j = self.get_grid_coords(pos)
        tile = self._get_tile(i, j)

        if tile is None or not tile['drivable']:
            return None, None

        # Find curve with largest dotproduct with heading
        curves = self._get_tile(i, j)['curves']
        curve_headings = curves[:, -1, :] - curves[:, 0, :]
        curve_headings = curve_headings / np.linalg.norm(curve_headings).reshape(1, -1)
        dir_vec = get_dir_vec(angle)

        dot_prods = np.dot(curve_headings, dir_vec)

        # Closest curve = one with largest dotprod
        cps = curves[np.argmax(dot_prods)]

        # Find closest point and tangent to this curve
        t = bezier_closest(cps, pos)
        point = bezier_point(cps, t)
        tangent = bezier_tangent(cps, t)

        return point, tangent

    def get_lane_pos2(self, pos, angle):
        """
        Get the position of the agent relative to the center of the right lane

        Raises NotInLane if the Duckiebot is not in a lane.
        """

        # Get the closest point along the right lane's Bezier curve,
        # and the tangent at that point
        point, tangent = self.closest_curve_point(pos, angle)
        if point is None:
            msg = 'Point not in lane: %s' % pos
            raise NotInLane(msg)

        assert point is not None

        # Compute the alignment of the agent direction with the curve tangent
        dirVec = get_dir_vec(angle)
        dotDir = np.dot(dirVec, tangent)
        dotDir = max(-1, min(1, dotDir))

        # Compute the signed distance to the curve
        # Right of the curve is negative, left is positive
        posVec = pos - point
        upVec = np.array([0, 1, 0])
        rightVec = np.cross(tangent, upVec)
        signedDist = np.dot(posVec, rightVec)

        # Compute the signed angle between the direction and curve tangent
        # Right of the tangent is negative, left is positive
        angle_rad = math.acos(dotDir)

        if np.dot(dirVec, rightVec) < 0:
            angle_rad *= -1

        angle_deg = np.rad2deg(angle_rad)
        # return signedDist, dotDir, angle_deg

        return LanePosition(dist=signedDist, dot_dir=dotDir, angle_deg=angle_deg,
                            angle_rad=angle_rad)

    def _drivable_pos(self, pos):
        """
        Check that the given (x,y,z) position is on a drivable tile
        """

        coords = self.get_grid_coords(pos)
        tile = self._get_tile(*coords)
        if tile is None:
            msg = f'No tile found at {pos} {coords}'
            logger.debug(msg)
            return False

        if not tile['drivable']:
            msg = f'{pos} corresponds to tile at {coords} which is not drivable: {tile}'
            logger.debug(msg)
            return False

        return True

    def _proximity_penalty2(self, pos, angle):
        """
        Calculates a 'safe driving penalty' (used as negative rew.)
        as described in Issue #24

        Describes the amount of overlap between the "safety circles" (circles
        that extend further out than BBoxes, giving an earlier collision 'signal'
        The number is max(0, prox.penalty), where a lower (more negative) penalty
        means that more of the circles are overlapping
        """

        pos = _actual_center(pos, angle)
        if len(self.collidable_centers) == 0:
            static_dist = 0

        # Find safety penalty w.r.t static obstacles
        else:
            d = np.linalg.norm(self.collidable_centers - pos, axis=1)

            if not safety_circle_intersection(d, AGENT_SAFETY_RAD, self.collidable_safety_radii):
                static_dist = 0
            else:
                static_dist = safety_circle_overlap(d, AGENT_SAFETY_RAD, self.collidable_safety_radii)

        total_safety_pen = static_dist
        for obj in self.objects:
            # Find safety penalty w.r.t dynamic obstacles
            total_safety_pen += obj.proximity(pos, AGENT_SAFETY_RAD)

        return total_safety_pen

    def _inconvenient_spawn(self, pos):
        """
        Check that agent spawn is not too close to any object
        """

        results = [np.linalg.norm(x.pos - pos) <
                   max(x.max_coords) * 0.5 * x.scale + MIN_SPAWN_OBJ_DIST
                   for x in self.objects if x.visible
                   ]
        return np.any(results)

    def _collision(self, agent_corners):
        """
        Tensor-based OBB Collision detection
        """

        # If there are no objects to collide against, stop
        if len(self.collidable_corners) == 0:
            return False

        # Generate the norms corresponding to each face of BB
        agent_norm = generate_norm(agent_corners)

        # Check collisions with static objects
        collision = intersects(
                agent_corners,
                self.collidable_corners,
                agent_norm,
                self.collidable_norms
        )

        if collision:
            return True

        # Check collisions with Dynamic Objects
        for obj in self.objects:
            if obj.check_collision(agent_corners, agent_norm):
                return True

        # No collision with any object
        return False

    def _valid_pose(self, pos, angle, safety_factor=1.0):
        """
            Check that the agent is in a valid pose

            safety_factor = minimum distance
        """

        # Compute the coordinates of the base of both wheels
        pos = _actual_center(pos, angle)
        f_vec = get_dir_vec(angle)
        r_vec = get_right_vec(angle)

        l_pos = pos - (safety_factor * 0.5 * ROBOT_WIDTH) * r_vec
        r_pos = pos + (safety_factor * 0.5 * ROBOT_WIDTH) * r_vec
        f_pos = pos + (safety_factor * 0.5 * ROBOT_LENGTH) * f_vec

        # Check that the center position and
        # both wheels are on drivable tiles and no collisions

        all_drivable = (self._drivable_pos(pos) and
                        self._drivable_pos(l_pos) and
                        self._drivable_pos(r_pos) and
                        self._drivable_pos(f_pos))


        # Recompute the bounding boxes (BB) for the agent
        agent_corners = get_agent_corners(pos, angle)
        no_collision = not self._collision(agent_corners)

        res = (no_collision and all_drivable)

        if not res:
            logger.debug(f'Invalid pose. Collision free: {no_collision} On drivable area: {all_drivable}')
            logger.debug(f'safety_factor: {safety_factor}')
            logger.debug(f'pos: {pos}')
            logger.debug(f'l_pos: {l_pos}')
            logger.debug(f'r_pos: {r_pos}')
            logger.debug(f'f_pos: {f_pos}')

        return res

    def update_physics(self, action, delta_time=None):
        if delta_time is None:
            delta_time = self.delta_time
        self.wheelVels = action * self.robot_speed * 1
        prev_pos = self.cur_pos

        # Update the robot's position
        self.cur_pos, self.cur_angle = _update_pos(self.cur_pos,
                                                   self.cur_angle,
                                                   self.wheel_dist,
                                                   wheelVels=self.wheelVels,
                                                   deltaTime=delta_time)
        self.step_count += 1
        self.timestamp += delta_time

        self.last_action = action

        # Compute the robot's speed
        delta_pos = self.cur_pos - prev_pos
        self.speed = np.linalg.norm(delta_pos) / delta_time

        # Update world objects
        for obj in self.objects:
            if not obj.static and obj.kind == "duckiebot":
                obj_i, obj_j = self.get_grid_coords(obj.pos)
                same_tile_obj = [
                    o for o in self.objects if
                    tuple(self.get_grid_coords(o.pos)) == (obj_i, obj_j) and o != obj
                ]

                obj.step(delta_time, self.closest_curve_point, same_tile_obj)
            else:
                obj.step(delta_time)

    def get_agent_info(self):
        info = {}
        pos = self.cur_pos
        angle = self.cur_angle
        # Get the position relative to the right lane tangent
<<<<<<< HEAD
        info['action'] = list(self.last_action)
        if self.full_transparency:
            if self._drivable_pos(pos):
                lp = self.get_lane_pos(pos, angle)
                info['lane_position'] = lp.as_json_dict()
            else:
                info['lane_position'] = None
=======

        info['action'] = list(self.last_action)
        if self.full_transparency:
            #             info['desc'] = """
            #
            # cur_pos, cur_angle ::  simulator frame (non cartesian)
            #
            # egovehicle_pose_cartesian :: cartesian frame
            #
            #     the map goes from (0,0) to (grid_height, grid_width)*self.road_tile_size
            #
            # """
            try:
                lp = self.get_lane_pos2(pos, angle)
                info['lane_position'] = lp.as_json_dict()
            except NotInLane:
                pass

>>>>>>> dcf8dd39
            info['robot_speed'] = self.speed
            info['proximity_penalty'] = self._proximity_penalty2(pos, angle)
            info['cur_pos'] = [float(pos[0]), float(pos[1]), float(pos[2])]
            info['cur_angle'] = float(angle)
            info['wheel_velocities'] = [self.wheelVels[0], self.wheelVels[1]]

            # put in cartesian coordinates
            # (0,0 is bottom left)
            # q = self.cartesian_from_weird(self.cur_pos, self.)
            # info['cur_pos_cartesian'] = [float(p[0]), float(p[1])]
            # info['egovehicle_pose_cartesian'] = {'~SE2Transform': {'p': [float(p[0]), float(p[1])],
            #                                                        'theta': angle}}

            info['timestamp'] = self.timestamp
            info['tile_coords'] = list(self.get_grid_coords(pos))
            # info['map_data'] = self.map_data
        misc = {}
        misc['Simulator'] = info
        return misc

    def cartesian_from_weird(self, pos, angle) -> np.ndarray:
        gx, gy, gz = pos
        grid_height = self.grid_height
        tile_size = self.road_tile_size

        # this was before but obviously doesn't work for grid_height = 1
        # cp = [gx, (grid_height - 1) * tile_size - gz]
        cp = [gx, grid_height * tile_size - gz]

        import geometry
        return geometry.SE2_from_translation_angle(cp, angle)

    def weird_from_cartesian(self, q: np.ndarray) -> Tuple[list, float]:
        import geometry
        cp, angle = geometry.translation_angle_from_SE2(q)

        gx = cp[0]
        gy = 0
        # cp[1] = (grid_height - 1) * tile_size - gz
        grid_height = self.grid_height
        tile_size = self.road_tile_size
        # this was before but obviously doesn't work for grid_height = 1
        # gz = (grid_height - 1) * tile_size - cp[1]
        gz = grid_height * tile_size - cp[1]
        return [gx, gy, gz], angle

    def compute_reward(self, pos, angle, speed):
        # Compute the collision avoidance penalty
        col_penalty = self._proximity_penalty2(pos, angle)

        # Get the position relative to the right lane tangent
        try:
            lp = self.get_lane_pos2(pos, angle)
        except NotInLane:
            reward = 40 * col_penalty
        else:

            # Compute the reward
            reward = (
                    +1.0 * speed * lp.dot_dir +
                    -10 * np.abs(lp.dist) +
                    +40 * col_penalty
            )
        return reward

<<<<<<< HEAD
    def step(self, action):
        # clip the actions to +-1
        action = np.clip(action, -1, 1)

        
=======
    def step(self, action: np.ndarray):
        action = np.clip(action, -1, 1)
>>>>>>> dcf8dd39
        # Actions could be a Python list
        action = np.array(action)
        for _ in range(self.frame_skip):
            self.update_physics(action)

        # Generate the current camera image
        obs = self.render_obs()
        misc = self.get_agent_info()

        d = self._compute_done_reward()
        misc['Simulator']['msg'] = d.done_why

        return obs, d.reward, d.done, misc

    def _compute_done_reward(self) -> DoneRewardInfo:
        # If the agent is not in a valid pose (on drivable tiles)
        if not self._valid_pose(self.cur_pos, self.cur_angle):
            msg = 'Stopping the simulator because we are at an invalid pose.'
            logger.info(msg)
            reward = REWARD_INVALID_POSE
            done_code = 'invalid-pose'
            done = True
        # If the maximum time step count is reached
        elif self.step_count >= self.max_steps:
            msg = 'Stopping the simulator because we reached max_steps = %s' % self.max_steps
            logger.info(msg)
            done = True
            reward = 0
            done_code = 'max-steps-reached'
        else:
            done = False
            reward = self.compute_reward(self.cur_pos, self.cur_angle, self.robot_speed)
            msg = ''
            done_code = 'in-progress'
        return DoneRewardInfo(done=done, done_why=msg, reward=reward, done_code=done_code)

    def _render_img(self, width, height, multi_fbo, final_fbo, img_array, top_down=True):
        """
        Render an image of the environment into a frame buffer
        Produce a numpy RGB array image as output
        """

        if not self.graphics:
            return

        # Switch to the default context
        # This is necessary on Linux nvidia drivers
        # pyglet.gl._shadow_window.switch_to()
        self.shadow_window.switch_to()

        from pyglet import gl
        # Bind the multisampled frame buffer
        gl.glEnable(gl.GL_MULTISAMPLE)
        gl.glBindFramebuffer(gl.GL_FRAMEBUFFER, multi_fbo)
        gl.glViewport(0, 0, width, height)

        # Clear the color and depth buffers

        c0, c1, c2 = self.horizon_color
        gl.glClearColor(c0, c1, c2, 1.0)
        gl.glClearDepth(1.0)
        gl.glClear(gl.GL_COLOR_BUFFER_BIT | gl.GL_DEPTH_BUFFER_BIT)

        # Set the projection matrix
        gl.glMatrixMode(gl.GL_PROJECTION)
        gl.glLoadIdentity()
        gl.gluPerspective(
                self.cam_fov_y,
                width / float(height),
                0.04,
                100.0
        )

        # Set modelview matrix
        # Note: we add a bit of noise to the camera position for data augmentation
        pos = self.cur_pos
        angle = self.cur_angle
        logger.info('Pos: %s angle %s' % (self.cur_pos, self.cur_angle))
        if self.domain_rand:
            pos = pos + self.randomization_settings['camera_noise']
            
        x, y, z = pos + self.cam_offset
        dx, dy, dz = get_dir_vec(angle)
        gl.glMatrixMode(gl.GL_MODELVIEW)
        gl.glLoadIdentity()

        if self.draw_bbox:
            y += 0.8
            gl.glRotatef(90, 1, 0, 0)
        elif not top_down:
            y += self.cam_height
            gl.glRotatef(self.cam_angle[0], 1, 0, 0)
            gl.glRotatef(self.cam_angle[1], 0, 1, 0)
            gl.glRotatef(self.cam_angle[2], 0, 0, 1)
            gl.glTranslatef(0, 0, self._perturb(CAMERA_FORWARD_DIST))

        if top_down:
            gl.gluLookAt(
                    # Eye position
                    (self.grid_width * self.road_tile_size) / 2,
                    5,
                    (self.grid_height * self.road_tile_size) / 2,
                    # Target
                    (self.grid_width * self.road_tile_size) / 2,
                    0,
                    (self.grid_height * self.road_tile_size) / 2,
                    # Up vector
                    0, 0, -1.0
            )
        else:
            gl.gluLookAt(
                    # Eye position
                    x,
                    y,
                    z,
                    # Target
                    x + dx,
                    y + dy,
                    z + dz,
                    # Up vector
                    0, 1.0, 0.0
            )

        # Draw the ground quad
        gl.glDisable(gl.GL_TEXTURE_2D)
        gl.glColor3f(*self.ground_color)
        gl.glPushMatrix()
        gl.glScalef(50, 1, 50)
        self.ground_vlist.draw(gl.GL_QUADS)
        gl.glPopMatrix()

        # Draw the ground/noise triangles
        self.tri_vlist.draw(gl.GL_TRIANGLES)

        # Draw the road quads
        gl.glEnable(gl.GL_TEXTURE_2D)
        gl.glTexParameteri(gl.GL_TEXTURE_2D, gl.GL_TEXTURE_MIN_FILTER, gl.GL_LINEAR)
        gl.glTexParameteri(gl.GL_TEXTURE_2D, gl.GL_TEXTURE_MAG_FILTER, gl.GL_LINEAR)

        # For each grid tile
        for j in range(self.grid_height):
            for i in range(self.grid_width):
                # Get the tile type and angle
                tile = self._get_tile(i, j)

                if tile is None:
                    continue

                # kind = tile['kind']
                angle = tile['angle']
                color = tile['color']
                texture = tile['texture']

                gl.glColor3f(*color)

                gl.glPushMatrix()
                gl.glTranslatef((i + 0.5) * self.road_tile_size, 0, (j + 0.5) * self.road_tile_size)
                gl.glRotatef(angle * 90, 0, 1, 0)

                # Bind the appropriate texture
                texture.bind()

                self.road_vlist.draw(gl.GL_QUADS)
                gl.glPopMatrix()

                if self.draw_curve and tile['drivable']:
                    # Find curve with largest dotproduct with heading
                    curves = self._get_tile(i, j)['curves']
                    curve_headings = curves[:, -1, :] - curves[:, 0, :]
                    curve_headings = curve_headings / np.linalg.norm(curve_headings).reshape(1, -1)
                    dirVec = get_dir_vec(angle)
                    dot_prods = np.dot(curve_headings, dirVec)

                    # Current ("closest") curve drawn in Red
                    pts = curves[np.argmax(dot_prods)]
                    bezier_draw(pts, n=20, red=True)

                    pts = self._get_curve(i, j)
                    for idx, pt in enumerate(pts):
                        # Don't draw current curve in blue
                        if idx == np.argmax(dot_prods):
                            continue
                        bezier_draw(pt, n=20)

        # For each object
        for idx, obj in enumerate(self.objects):
            obj.render(self.draw_bbox)

        # Draw the agent's own bounding box
        if self.draw_bbox:
            corners = get_agent_corners(pos, angle)
            gl.glColor3f(1, 0, 0)
            gl.glBegin(gl.GL_LINE_LOOP)
            gl.glVertex3f(corners[0, 0], 0.01, corners[0, 1])
            gl.glVertex3f(corners[1, 0], 0.01, corners[1, 1])
            gl.glVertex3f(corners[2, 0], 0.01, corners[2, 1])
            gl.glVertex3f(corners[3, 0], 0.01, corners[3, 1])
            gl.glEnd()

        if top_down:
            gl.glPushMatrix()
            gl.glTranslatef(*self.cur_pos)
            gl.glScalef(1, 1, 1)
            gl.glRotatef(self.cur_angle * 180 / np.pi, 0, 1, 0)
            # glColor3f(*self.color)
            self.mesh.render()
            gl.glPopMatrix()

        # Resolve the multisampled frame buffer into the final frame buffer
        gl.glBindFramebuffer(gl.GL_READ_FRAMEBUFFER, multi_fbo)
        gl.glBindFramebuffer(gl.GL_DRAW_FRAMEBUFFER, final_fbo)
        gl.glBlitFramebuffer(
                0, 0,
                width, height,
                0, 0,
                width, height,
                gl.GL_COLOR_BUFFER_BIT,
                gl.GL_LINEAR
        )

        # Copy the frame buffer contents into a numpy array
        # Note: glReadPixels reads starting from the lower left corner
        gl.glBindFramebuffer(gl.GL_FRAMEBUFFER, final_fbo)
        gl.glReadPixels(
                0,
                0,
                width,
                height,
                gl.GL_RGB,
                gl.GL_UNSIGNED_BYTE,
                img_array.ctypes.data_as(POINTER(gl.GLubyte))
        )

        # Unbind the frame buffer
        gl.glBindFramebuffer(gl.GL_FRAMEBUFFER, 0)

        # Flip the image because OpenGL maps (0,0) to the lower-left corner
        # Note: this is necessary for gym.wrappers.Monitor to record videos
        # properly, otherwise they are vertically inverted.
        img_array = np.ascontiguousarray(np.flip(img_array, axis=0))

        return img_array

    def render_obs(self):
        """
        Render an observation from the point of view of the agent
        """

        observation = self._render_img(
                self.camera_width,
                self.camera_height,
                self.multi_fbo,
                self.final_fbo,
                self.img_array,
                top_down=False
        )

        # self.undistort - for UndistortWrapper
        if self.distortion and not self.undistort:
            observation = self.camera_model.distort(observation)

        return observation

    def render(self, mode='human', close=False):
        """
        Render the environment for human viewing
        """

        if close:
            if self.window:
                self.window.close()
            return

        top_down = mode == 'top_down'
        # Render the image
        img = self._render_img(
                WINDOW_WIDTH,
                WINDOW_HEIGHT,
                self.multi_fbo_human,
                self.final_fbo_human,
                self.img_array_human,
                top_down=top_down
        )

        # self.undistort - for UndistortWrapper
        if self.distortion and not self.undistort and mode != "free_cam":
            img = self.camera_model.distort(img)

        if mode == 'rgb_array':
            return img

        from pyglet import gl, window, image

        if self.window is None:
            config = gl.Config(double_buffer=False)
            self.window = window.Window(
                    width=WINDOW_WIDTH,
                    height=WINDOW_HEIGHT,
                    resizable=False,
                    config=config
            )

        self.window.clear()
        self.window.switch_to()
        self.window.dispatch_events()

        # Bind the default frame buffer
        gl.glBindFramebuffer(gl.GL_FRAMEBUFFER, 0)

        # Setup orghogonal projection
        gl.glMatrixMode(gl.GL_PROJECTION)
        gl.glLoadIdentity()
        gl.glMatrixMode(gl.GL_MODELVIEW)
        gl.glLoadIdentity()
        gl.glOrtho(0, WINDOW_WIDTH, 0, WINDOW_HEIGHT, 0, 10)

        # Draw the image to the rendering window
        width = img.shape[1]
        height = img.shape[0]
        img = np.ascontiguousarray(np.flip(img, axis=0))
        img_data = image.ImageData(
                width,
                height,
                'RGB',
                img.ctypes.data_as(POINTER(gl.GLubyte)),
                pitch=width * 3,
        )
        img_data.blit(
                0,
                0,
                0,
                width=WINDOW_WIDTH,
                height=WINDOW_HEIGHT
        )

        # Display position/state information
        if mode != "free_cam":
            x, y, z = self.cur_pos
            self.text_label.text = "pos: (%.2f, %.2f, %.2f), angle: %d, steps: %d, speed: %.2f m/s" % (
                x, y, z,
                int(self.cur_angle * 180 / math.pi),
                self.step_count,
                self.speed
            )
            self.text_label.draw()

        # Force execution of queued commands
        gl.glFlush()


def get_dir_vec(cur_angle):
    """
    Vector pointing in the direction the agent is looking
    """

    x = math.cos(cur_angle)
    z = -math.sin(cur_angle)
    return np.array([x, 0, z])


def get_right_vec(cur_angle):
    """
    Vector pointing to the right of the agent
    """

    x = math.sin(cur_angle)
    z = math.cos(cur_angle)
    return np.array([x, 0, z])


def _update_pos(pos, angle, wheel_dist, wheelVels, deltaTime):
    """
    Update the position of the robot, simulating differential drive

    returns new_pos, new_angle
    """

    Vl, Vr = wheelVels
    l = wheel_dist

    # If the wheel velocities are the same, then there is no rotation
    if Vl == Vr:
        pos = pos + deltaTime * Vl * get_dir_vec(angle)
        return pos, angle

    # Compute the angular rotation velocity about the ICC (center of curvature)
    w = (Vr - Vl) / l

    # Compute the distance to the center of curvature
    r = (l * (Vl + Vr)) / (2 * (Vl - Vr))

    # Compute the rotation angle for this time step
    rotAngle = w * deltaTime

    # Rotate the robot's position around the center of rotation
    r_vec = get_right_vec(angle)
    px, py, pz = pos
    cx = px + r * r_vec[0]
    cz = pz + r * r_vec[2]
    npx, npz = rotate_point(px, pz, cx, cz, rotAngle)
    pos = np.array([npx, py, npz])

    # Update the robot's direction angle
    angle += rotAngle
    return pos, angle


def _actual_center(pos, angle):
    """
    Calculate the position of the geometric center of the agent
    The value of self.cur_pos is the center of rotation.
    """

    dir_vec = get_dir_vec(angle)
    return pos + (CAMERA_FORWARD_DIST - (ROBOT_LENGTH / 2)) * dir_vec


def get_agent_corners(pos, angle):
    agent_corners = agent_boundbox(
            _actual_center(pos, angle),
            ROBOT_WIDTH,
            ROBOT_LENGTH,
            get_dir_vec(angle),
            get_right_vec(angle)
    )
    return agent_corners<|MERGE_RESOLUTION|>--- conflicted
+++ resolved
@@ -89,13 +89,8 @@
 # self.road_tile_size = 0.61
 
 # Maximum forward robot speed in meters/second
-<<<<<<< HEAD
-DEFAULT_ROBOT_SPEED = 1.2
-#1.2 m/s is approx 2 tiles / second - it's really very fast
-=======
 DEFAULT_ROBOT_SPEED = 1.20
 # approx 2 tiles/second
->>>>>>> dcf8dd39
 
 DEFAULT_FRAMERATE = 30
 
@@ -1237,15 +1232,6 @@
         pos = self.cur_pos
         angle = self.cur_angle
         # Get the position relative to the right lane tangent
-<<<<<<< HEAD
-        info['action'] = list(self.last_action)
-        if self.full_transparency:
-            if self._drivable_pos(pos):
-                lp = self.get_lane_pos(pos, angle)
-                info['lane_position'] = lp.as_json_dict()
-            else:
-                info['lane_position'] = None
-=======
 
         info['action'] = list(self.last_action)
         if self.full_transparency:
@@ -1264,7 +1250,6 @@
             except NotInLane:
                 pass
 
->>>>>>> dcf8dd39
             info['robot_speed'] = self.speed
             info['proximity_penalty'] = self._proximity_penalty2(pos, angle)
             info['cur_pos'] = [float(pos[0]), float(pos[1]), float(pos[2])]
@@ -1330,16 +1315,8 @@
             )
         return reward
 
-<<<<<<< HEAD
-    def step(self, action):
-        # clip the actions to +-1
-        action = np.clip(action, -1, 1)
-
-        
-=======
     def step(self, action: np.ndarray):
         action = np.clip(action, -1, 1)
->>>>>>> dcf8dd39
         # Actions could be a Python list
         action = np.array(action)
         for _ in range(self.frame_skip):
